--- conflicted
+++ resolved
@@ -1,28 +1,13 @@
 {
   "GET_ALL": {
-    "endpoint": "/api/admin/movimientos",
+    "endpoint": "/api/movimientos",
     "response": {
       "data": [
         {
           "id": 1,
-<<<<<<< HEAD
-          "estado": "completado", // finalizado, solicitado o rechazado
-          "fechaSolicitada": "2024-03-12T10:00:00Z",
-          "fechaRespuesta": null,
-          "productosSolicitados": [
-            {
-              "id": 1,
-              "nombre": "Casco MT Thunder",
-              "marca": "MT Helmets",
-              "categoria": "Cascos",
-              "cantidad": 5
-            }
-          ],
-=======
           "fechaSolicitada": "2024-03-12T10:00:00Z",
           "fechaRespuesto": null,
           "estado": "PENDIENTE",
->>>>>>> b17579c6
           "origen": {
             "id": 1,
             "nombre": "Central Principal",
@@ -38,18 +23,14 @@
             "nombre": "Juan Pérez",
             "celular": "900000000"
           },
-<<<<<<< HEAD
-          "proveedor": null
-=======
-          "autorizadoPor": null,
           "proveedor": null,
           "productosSolicitados": [
             {
               "id": 1,
               "fotoProducto": "foto de producto",
               "nombre": "Casco MT Thunder",
-              "marca": "MT Helmets",
-              "categoria": "Cascos",
+              "marca": "nombre de la marca1",
+              "categoria": "nombre de la categoria1",
               "cantidad": 40
             },
             {
@@ -60,122 +41,57 @@
               "categoria": "nombre de la categoria2",
               "cantidad": 40
             }
-          ],
-          "observaciones": "Solicitud de reposición de stock"
->>>>>>> b17579c6
+          ]
+        },
+        {
+          "id": 1,
+          "fechaSolicitada": "2024-03-12T10:00:00Z",
+          "fechaRespuesto": null,
+          "estado": "PENDIENTE",
+          "origen": {
+            "id": 1,
+            "nombre": "Central Principal",
+            "esCentral": true
+          },
+          "destino": {
+            "id": 2,
+            "nombre": "Sucursal Norte",
+            "esCentral": false
+          },
+          "solicitante": {
+            "id": 1,
+            "nombre": "Juan Pérez",
+            "celular": "900000000"
+          },
+          "proveedor": {
+            "id": 2,
+            "nombre": "Maria Salazar",
+            "celular": "900000001"
+          },
+          "productosSolicitados": [
+            {
+              "id": 1,
+              "fotoProducto": "foto de producto",
+              "nombre": "Casco MT Thunder",
+              "marca": "nombre de la marca1",
+              "categoria": "nombre de la categoria1",
+              "cantidad": 40
+            },
+            {
+              "id": 2,
+              "fotoProducto": "foto de producto",
+              "nombre": "Slider MT Thunder",
+              "marca": "nombre de la marca2",
+              "categoria": "nombre de la categoria2",
+              "cantidad": 40
+            }
+          ]
         }
       ]
     }
   },
-  "GET": {
-    "endpoint": "/api/admin/movimientos/:id",
-    "response": {
-<<<<<<< HEAD
-        "id": 1,
-        "estado": "solicitando", // finalizado, solicitando o rechazado
-        "fechaSolicitada": "2024-03-12T10:00:00Z",
-        "fechaRespuesta": null,
-        "productosSolicitados": [
-          {
-            "id": 1,
-            "fotoProducto": "fotoProducto",
-            "nombre": "Casco MT Thunder",
-            "marca": "MT Helmets",
-            "categoria": "Cascos",
-            "cantidad": 5
-          }
-        ],
-        "origen": {
-          "id": 1,
-          "nombre": "Central Principal",
-          "esCentral": true
-        },
-        "destino": {
-          "id": 2,
-          "nombre": "Sucursal Norte",
-          "esCentral": false
-        },
-        "solicitante": {
-          "id": 1,
-          "nombre": "Juan Pérez",
-          "celular": "900000000"
-        },
-        "proveedor": null
-=======
-      "id": 1,
-      "fechaSolicitada": "2024-03-12T10:00:00Z",
-      "fechaRespuesto": null,
-      "estado": "PENDIENTE",
-      "origen": {
-        "id": 1,
-        "nombre": "Central Principal",
-        "esCentral": true
-      },
-      "destino": {
-        "id": 2,
-        "nombre": "Sucursal Norte",
-        "esCentral": false
-      },
-      "solicitante": {
-        "id": 1,
-        "nombre": "Juan Pérez",
-        "rol": "colaborador"
-      },
-      "autorizadoPor": null,
-      "proveedor": null,
-      "productosSolicitados": [
-        {
-          "id": 1,
-          "fotoProducto": "foto de producto",
-          "nombre": "Casco MT Thunder",
-          "marca": "MT Helmets",
-          "categoria": "Cascos",
-          "precioUnitario": 30.0,
-          "cantidad": 40
-        },
-        {
-          "id": 2,
-          "fotoProducto": "foto de producto",
-          "nombre": "Slider MT Thunder",
-          "marca": "nombre de la marca2",
-          "categoria": "nombre de la categoria2",
-          "precioUnitario": 15.0,
-          "cantidad": 40
-        }
-      ],
-      "observaciones": "Solicitud de reposición de stock",
-      "documentos": [
-        {
-          "tipo": "solicitud",
-          "numero": "S001-123",
-          "url": "url_documento"
-        }
-      ]
->>>>>>> b17579c6
-    }
-  },
-  "PATCH": {
-    "endpoint": "/api/admin/movimientos/:id",
-    "request": {
-      "estado": "APROBADO",
-      "observaciones": "Movimiento aprobado"
-    },
-    "response": {
-      "mensaje": "Movimiento actualizado exitosamente",
-      "status": 200
-    }
-  },
-  "DELETE": {
-    "endpoint": "/api/admin/movimientos/:id",
-    "request": {
-      "justificacion": "Movimiento duplicado"
-    },
-    "response": {
-      "mensaje": "Movimiento cancelado correctamente",
-      "status": 200
-    }
-  }
-  // El administrador puede ver todos los movimientos de todas las sucursales
-  // Tiene acceso a información detallada de los movimientos
-  // Los movimientos rechazados deben mantener registro en la base de datos
+  "COMENTARIOS": [
+    "Se necesita un endpoint para obtener todos los movimientos",
+    "El frontend necesita poder filtrar movimientos por el nombre del proveedor, nombre del Solicitante, origen y destino"
+  ]
 }